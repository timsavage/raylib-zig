--- conflicted
+++ resolved
@@ -4,11 +4,7 @@
 
 Manually tweaked, auto-generated [raylib](https://github.com/raysan5/raylib) bindings for zig.
 
-<<<<<<< HEAD
-Bindings tested on raylib version 4.5.0-dev and Zig 0.11.0
-=======
 Bindings tested on raylib version 4.6.0-dev and Zig 0.11.0
->>>>>>> 949f0816
 
 Thanks to all the [contributors](https://github.com/Not-Nik/raylib-zig/graphs/contributors) for their help with this binding.
 
